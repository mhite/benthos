package gcp

import (
	"context"
	"errors"
	"fmt"
	"io"
	"strings"
	"sync"
	"time"

	"cloud.google.com/go/pubsub"
	"cloud.google.com/go/storage"
	"google.golang.org/api/iterator"

	"github.com/benthosdev/benthos/v4/internal/bundle"
	"github.com/benthosdev/benthos/v4/internal/codec"
	"github.com/benthosdev/benthos/v4/internal/component"
	"github.com/benthosdev/benthos/v4/internal/component/input"
	"github.com/benthosdev/benthos/v4/internal/component/input/processors"
	"github.com/benthosdev/benthos/v4/internal/component/metrics"
	"github.com/benthosdev/benthos/v4/internal/docs"
	"github.com/benthosdev/benthos/v4/internal/log"
	"github.com/benthosdev/benthos/v4/internal/message"
)

func init() {
	err := bundle.AllInputs.Add(processors.WrapConstructor(func(c input.Config, nm bundle.NewManagement) (input.Streamed, error) {
		var rdr input.Async
		var err error
		rdr, err = newGCPCloudStorageInput(c.GCPCloudStorage, nm.Logger(), nm.Metrics())
		if err != nil {
			return nil, err
		}
<<<<<<< HEAD
		// If we're not pulling events directly from a Pub/Sub subscription
		// then there's no concept of propagating nacks upstreams, therefore
		// wrap our reader within a preserver in order to retry indefinitely.
		if c.GCPCloudStorage.PubSub.Subscription == "" {
			rdr = input.NewAsyncPreserver(rdr)
		}
		return input.NewAsyncReader("gcp_cloud_storage", true, rdr, nm)
=======
		return input.NewAsyncReader("gcp_cloud_storage", input.NewAsyncPreserver(r), nm)
>>>>>>> f12cbecf
	}), docs.ComponentSpec{
		Name:       "gcp_cloud_storage",
		Type:       docs.TypeInput,
		Status:     docs.StatusBeta,
		Version:    "3.43.0",
		Categories: []string{"Services", "GCP"},
		Summary: `
Downloads objects within a Google Cloud Storage bucket, optionally filtered by a prefix.`,
		Description: `
## Downloading Large Files

When downloading large files it's often necessary to process it in streamed parts in order to avoid loading the entire file in memory at a given time. In order to do this a ` + "[`codec`](#codec)" + ` can be specified that determines how to break the input into smaller individual messages.

## Metadata

This input adds the following metadata fields to each message:

` + "```" + `
- gcs_key
- gcs_bucket
- gcs_last_modified
- gcs_last_modified_unix
- gcs_content_type
- gcs_content_encoding
- All user defined metadata
` + "```" + `

You can access these metadata fields using [function interpolation](/docs/configuration/interpolation#bloblang-queries).

### Credentials

By default Benthos will use a shared credentials file when connecting to GCP
services. You can find out more [in this document](/docs/guides/cloud/gcp).`,
		Config: docs.FieldComponent().WithChildren(
			docs.FieldObject("pubsub", "Consume Pub/Sub messages in order to trigger key downloads.").WithChildren(
				docs.FieldString("project", "The project ID of the target subscription."),
				docs.FieldString("subscription", "The target subscription ID."),
			),
			docs.FieldString("bucket", "The name of the bucket from which to download objects."),
			docs.FieldString("prefix", "An optional path prefix, if set only objects with the prefix are consumed."),
			codec.ReaderDocs,
			docs.FieldBool("delete_objects", "Whether to delete downloaded objects from the bucket once they are processed.").Advanced(),
		).ChildDefaultAndTypesFromStruct(input.NewGCPCloudStorageConfig()),
	})
	if err != nil {
		panic(err)
	}
}

const (
	maxGCPCloudStorageListObjectsResults = 100
)

type gcpCloudStorageObjectTarget struct {
	key   string
	ackFn func(context.Context, error) error
}

func newGCPCloudStorageObjectTarget(key string, ackFn codec.ReaderAckFn) *gcpCloudStorageObjectTarget {
	if ackFn == nil {
		ackFn = func(context.Context, error) error {
			return nil
		}
	}
	return &gcpCloudStorageObjectTarget{key: key, ackFn: ackFn}
}

//------------------------------------------------------------------------------

func deleteGCPCloudStorageObjectAckFn(
	bucket *storage.BucketHandle,
	key string,
	del bool,
	prev codec.ReaderAckFn,
) codec.ReaderAckFn {
	return func(ctx context.Context, err error) error {
		if prev != nil {
			if aerr := prev(ctx, err); aerr != nil {
				return aerr
			}
		}
		if !del || err != nil {
			return nil
		}

		return bucket.Object(key).Delete(ctx)
	}
}

//------------------------------------------------------------------------------

type gcpCloudStoragePendingObject struct {
	target    *gcpCloudStorageObjectTarget
	obj       *storage.ObjectAttrs
	extracted int
	scanner   codec.Reader
}

type gcpCloudStorageTargetReader struct {
	pending    []*gcpCloudStorageObjectTarget
	bucket     *storage.BucketHandle
	conf       input.GCPCloudStorageConfig
	startAfter *storage.ObjectIterator
}

func newGCPCloudStorageTargetReader(
	ctx context.Context,
	conf input.GCPCloudStorageConfig,
	log log.Modular,
	bucket *storage.BucketHandle,
) (*gcpCloudStorageTargetReader, error) {
	staticKeys := gcpCloudStorageTargetReader{
		bucket: bucket,
		conf:   conf,
	}

	it := bucket.Objects(ctx, &storage.Query{Prefix: conf.Prefix})
	for count := 0; count < maxGCPCloudStorageListObjectsResults; count++ {
		obj, err := it.Next()
		if errors.Is(err, iterator.Done) {
			break
		} else if err != nil {
			return nil, fmt.Errorf("failed to list objects: %v", err)
		}

		ackFn := deleteGCPCloudStorageObjectAckFn(bucket, obj.Name, conf.DeleteObjects, nil)
		staticKeys.pending = append(staticKeys.pending, newGCPCloudStorageObjectTarget(obj.Name, ackFn))
	}

	if len(staticKeys.pending) > 0 {
		staticKeys.startAfter = it
	}

	return &staticKeys, nil
}

func (r *gcpCloudStorageTargetReader) Pop(ctx context.Context) (*gcpCloudStorageObjectTarget, error) {
	if len(r.pending) == 0 && r.startAfter != nil {
		r.pending = nil

		for count := 0; count < maxGCPCloudStorageListObjectsResults; count++ {
			obj, err := r.startAfter.Next()
			if errors.Is(err, iterator.Done) {
				break
			} else if err != nil {
				return nil, fmt.Errorf("failed to list objects: %v", err)
			}

			ackFn := deleteGCPCloudStorageObjectAckFn(r.bucket, obj.Name, r.conf.DeleteObjects, nil)
			r.pending = append(r.pending, newGCPCloudStorageObjectTarget(obj.Name, ackFn))
		}
	}
	if len(r.pending) == 0 {
		return nil, io.EOF
	}
	obj := r.pending[0]
	r.pending = r.pending[1:]
	return obj, nil
}

func (r gcpCloudStorageTargetReader) Close(context.Context) error {
	return nil
}

//------------------------------------------------------------------------------

// gcpCloudStorage is a benthos reader.Type implementation that reads messages
// from a Google Cloud Storage bucket.
type gcpCloudStorageInput struct {
	conf input.GCPCloudStorageConfig

	objectScannerCtor codec.ReaderConstructor
	keyReader         *gcpCloudStorageTargetReader

	objectMut sync.Mutex
	object    *gcpCloudStoragePendingObject

	storageClient *storage.Client
	pubsubClient  *pubsub.Client

	log   log.Modular
	stats metrics.Type
}

// newGCPCloudStorageInput creates a new Google Cloud Storage input type.
func newGCPCloudStorageInput(conf input.GCPCloudStorageConfig, log log.Modular, stats metrics.Type) (*gcpCloudStorageInput, error) {
	var objectScannerCtor codec.ReaderConstructor
	var err error
	if objectScannerCtor, err = codec.GetReader(conf.Codec, codec.NewReaderConfig()); err != nil {
		return nil, fmt.Errorf("invalid google cloud storage codec: %v", err)
	}

	g := &gcpCloudStorageInput{
		conf:              conf,
		objectScannerCtor: objectScannerCtor,
		log:               log,
		stats:             stats,
	}

	return g, nil
}

// Connect attempts to establish a connection to the target Google
// Cloud Storage bucket.
func (g *gcpCloudStorageInput) Connect(ctx context.Context) error {
	var err error
	g.storageClient, err = storage.NewClient(context.Background())
	if err != nil {
		return err
	}

	g.keyReader, err = newGCPCloudStorageTargetReader(ctx, g.conf, g.log, g.storageClient.Bucket(g.conf.Bucket))
	return err
}

func (g *gcpCloudStorageInput) getObjectTarget(ctx context.Context) (*gcpCloudStoragePendingObject, error) {
	if g.object != nil {
		return g.object, nil
	}

	target, err := g.keyReader.Pop(ctx)
	if err != nil {
		return nil, err
	}

	objReference := g.storageClient.Bucket(g.conf.Bucket).Object(target.key)

	objAttributes, err := objReference.Attrs(ctx)
	if err != nil {
		_ = target.ackFn(ctx, err)
		return nil, err
	}

	objReader, err := objReference.NewReader(context.Background())
	if err != nil {
		_ = target.ackFn(ctx, err)
		return nil, err
	}

	object := &gcpCloudStoragePendingObject{
		target: target,
		obj:    objAttributes,
	}
	if object.scanner, err = g.objectScannerCtor(target.key, objReader, target.ackFn); err != nil {
		_ = target.ackFn(ctx, err)
		return nil, err
	}

	g.object = object
	return object, nil
}

func gcpCloudStorageMsgFromParts(p *gcpCloudStoragePendingObject, parts []*message.Part) message.Batch {
	msg := message.Batch(parts)
	_ = msg.Iter(func(_ int, part *message.Part) error {
		part.MetaSetMut("gcs_key", p.target.key)
		part.MetaSetMut("gcs_bucket", p.obj.Bucket)
		part.MetaSetMut("gcs_last_modified", p.obj.Updated.Format(time.RFC3339))
		part.MetaSetMut("gcs_last_modified_unix", p.obj.Updated.Unix())
		part.MetaSetMut("gcs_content_type", p.obj.ContentType)
		part.MetaSetMut("gcs_content_encoding", p.obj.ContentEncoding)

		for k, v := range p.obj.Metadata {
			part.MetaSetMut(k, v)
		}
		return nil
	})

	return msg
}

// ReadBatch attempts to read a new message from the target Google Cloud
// Storage bucket.
func (g *gcpCloudStorageInput) ReadBatch(ctx context.Context) (msg message.Batch, ackFn input.AsyncAckFn, err error) {
	g.objectMut.Lock()
	defer g.objectMut.Unlock()

	defer func() {
		if errors.Is(err, io.EOF) {
			err = component.ErrTypeClosed
		} else if errors.Is(err, context.Canceled) ||
			errors.Is(err, context.DeadlineExceeded) ||
			(err != nil && strings.HasSuffix(err.Error(), "context canceled")) {
			err = component.ErrTimeout
		}
	}()

	var object *gcpCloudStoragePendingObject
	if object, err = g.getObjectTarget(ctx); err != nil {
		return
	}

	var parts []*message.Part
	var scnAckFn codec.ReaderAckFn

	for {
		if parts, scnAckFn, err = object.scanner.Next(ctx); err == nil {
			object.extracted++
			break
		}
		g.object = nil
		if err != io.EOF {
			return
		}
		if err = object.scanner.Close(ctx); err != nil {
			g.log.Warnf("Failed to close object scanner cleanly: %v\n", err)
		}
		if object.extracted == 0 {
			g.log.Debugf("Extracted zero messages from key %v\n", object.target.key)
		}
		if object, err = g.getObjectTarget(ctx); err != nil {
			return
		}
	}

	return gcpCloudStorageMsgFromParts(object, parts), func(rctx context.Context, res error) error {
		return scnAckFn(rctx, res)
	}, nil
}

// CloseAsync begins cleaning up resources used by this reader asynchronously.
func (g *gcpCloudStorageInput) Close(ctx context.Context) (err error) {
	g.objectMut.Lock()
	defer g.objectMut.Unlock()

	if g.object != nil {
		err = g.object.scanner.Close(ctx)
		g.object = nil
	}

	if err == nil && g.storageClient != nil {
		err = g.storageClient.Close()
		g.storageClient = nil
	}
	return
}<|MERGE_RESOLUTION|>--- conflicted
+++ resolved
@@ -32,17 +32,13 @@
 		if err != nil {
 			return nil, err
 		}
-<<<<<<< HEAD
 		// If we're not pulling events directly from a Pub/Sub subscription
 		// then there's no concept of propagating nacks upstreams, therefore
 		// wrap our reader within a preserver in order to retry indefinitely.
 		if c.GCPCloudStorage.PubSub.Subscription == "" {
 			rdr = input.NewAsyncPreserver(rdr)
 		}
-		return input.NewAsyncReader("gcp_cloud_storage", true, rdr, nm)
-=======
-		return input.NewAsyncReader("gcp_cloud_storage", input.NewAsyncPreserver(r), nm)
->>>>>>> f12cbecf
+		return input.NewAsyncReader("gcp_cloud_storage", rdr, nm)
 	}), docs.ComponentSpec{
 		Name:       "gcp_cloud_storage",
 		Type:       docs.TypeInput,
